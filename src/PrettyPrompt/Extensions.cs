--- conflicted
+++ resolved
@@ -6,12 +6,6 @@
 
 using System;
 using System.Collections.Generic;
-<<<<<<< HEAD
-using System.Globalization;
-using System.Text;
-using PrettyPrompt.Rendering;
-=======
->>>>>>> e747af6f
 
 namespace PrettyPrompt
 {
@@ -22,49 +16,6 @@
                 ? text
                 : text.Replace("\n", Environment.NewLine);
 
-<<<<<<< HEAD
-        public static IEnumerable<string> EnumerateTextElements(this string text)
-        {
-            var enumerator = StringInfo.GetTextElementEnumerator(text);
-            while (enumerator.MoveNext())
-            {
-                yield return enumerator.GetTextElement();
-            }
-        }
-
-        public static IEnumerable<string> SplitIntoSubstrings(this string str, int maxChunkSize)
-        {
-            var stringWidth = UnicodeWidth.GetWidth(str);
-            if (stringWidth <= maxChunkSize)
-            {
-                yield return str;
-                yield break;
-            }
-
-            var buffer = new StringBuilder();
-
-            int width = 0;
-            foreach (var c in str)
-            {
-                var cWidth = UnicodeWidth.GetWidth(c);
-                if (width + cWidth > maxChunkSize)
-                {
-                    yield return buffer.ToString();
-                    buffer.Clear();
-                    width = 0;
-                }
-                width += cWidth;
-                buffer.Append(c);
-            }
-
-            if (buffer.Length > 0)
-            {
-                yield return buffer.ToString();
-            }
-        }
-
-=======
->>>>>>> e747af6f
         /// <summary>
         /// Like <see cref="System.Linq.Enumerable.Zip{TFirst, TSecond}(IEnumerable{TFirst}, IEnumerable{TSecond})"/>,
         /// but the length of the zipped sequence is equal to the longer enumerable (with default(T) elements for the shorter enumerable).
